<<<<<<< HEAD
use crate::{block, error::Error, index, this_replica};
=======
use crate::{
    block,
    error::{Error, Result},
    index,
};
>>>>>>> 97f70038
use sqlx::{
    sqlite::{Sqlite, SqliteConnectOptions},
    SqlitePool,
};
use std::path::Path;
use tokio::fs;

/// Database connection pool.
pub type Pool = SqlitePool;

/// Database transaction
pub type Transaction = sqlx::Transaction<'static, Sqlite>;

/// Creates the database unless it already exsits and establish a connection to it.
pub async fn init(path: impl AsRef<Path>) -> Result<Pool> {
    if let Some(dir) = path.as_ref().parent() {
        fs::create_dir_all(dir)
            .await
            .map_err(Error::CreateDbDirectory)?;
    }

    let pool = SqlitePool::connect_with(
        SqliteConnectOptions::new()
            .filename(path)
            .create_if_missing(true),
    )
    .await
    .map_err(Error::ConnectToDb)?;

<<<<<<< HEAD
    // Create the schema
    block::init(&pool).await?;
    index::init(&pool).await?;
    this_replica::init(&pool).await?;
=======
    create_schema(&pool).await?;
>>>>>>> 97f70038

    Ok(pool)
}

// Create the database schema
pub async fn create_schema(pool: &Pool) -> Result<()> {
    block::init(&pool).await?;
    index::init(&pool).await?;
    Ok(())
}<|MERGE_RESOLUTION|>--- conflicted
+++ resolved
@@ -1,12 +1,9 @@
-<<<<<<< HEAD
-use crate::{block, error::Error, index, this_replica};
-=======
 use crate::{
     block,
     error::{Error, Result},
     index,
+    this_replica,
 };
->>>>>>> 97f70038
 use sqlx::{
     sqlite::{Sqlite, SqliteConnectOptions},
     SqlitePool,
@@ -36,14 +33,7 @@
     .await
     .map_err(Error::ConnectToDb)?;
 
-<<<<<<< HEAD
-    // Create the schema
-    block::init(&pool).await?;
-    index::init(&pool).await?;
-    this_replica::init(&pool).await?;
-=======
     create_schema(&pool).await?;
->>>>>>> 97f70038
 
     Ok(pool)
 }
@@ -52,5 +42,6 @@
 pub async fn create_schema(pool: &Pool) -> Result<()> {
     block::init(&pool).await?;
     index::init(&pool).await?;
+    this_replica::init(&pool).await?;
     Ok(())
 }