--- conflicted
+++ resolved
@@ -5,19 +5,13 @@
 mod repository;
 mod replica_discovery;
 
-<<<<<<< HEAD
 pub use self::{
     block::{BlockId, BlockName, BlockVersion, BLOCK_SIZE},
     block_store::BlockStore,
     error::Error,
     repository::Repository,
+    replica_discovery::ReplicaDiscovery,
 };
-=======
-pub use self::{error::Error, repository::Repository, replica_discovery::ReplicaDiscovery};
-
-use rusqlite::{params, Connection};
-use tokio::task;
->>>>>>> e4448b0b
 
 /// This function can be called from other languages via FFI
 #[no_mangle]
