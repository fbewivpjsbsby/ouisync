use crate::async_object::{AbortHandles, AsyncObject, AsyncObjectTrait};
use lru::LruCache;
use rand::Rng;
use serde::{Deserialize, Serialize};
use std::{
    collections::HashSet,
    io,
    net::{Ipv4Addr, SocketAddr},
    sync::Arc,
    time::Duration,
};
use tokio::sync::{Mutex, Notify};
use tokio::time::sleep;

const ID_LEN: usize = 16; // 128 bits
type Id = [u8; ID_LEN];

// Selected at random but to not clash with some reserved ones:
// https://www.iana.org/assignments/multicast-addresses/multicast-addresses.xhtml
const MULTICAST_ADDR: Ipv4Addr = Ipv4Addr::new(224, 0, 0, 137);
const MULTICAST_PORT: u16 = 9271;

const ADDR_ANY: Ipv4Addr = Ipv4Addr::new(0, 0, 0, 0);

// Poor man's local discovery using UDP multicast.
// XXX: We should probably use mDNS, but so far all libraries I tried had some issues.
pub struct ReplicaDiscovery {
    id: Id,
    listener_port: u16,
    socket: tokio::net::UdpSocket,
    found_replicas: Mutex<HashSet<SocketAddr>>,
    notify: Arc<Notify>,
    abort_handles: AbortHandles,
}

impl ReplicaDiscovery {
    pub fn new(listener_port: u16) -> io::Result<AsyncObject<Self>> {
        let notify = Arc::new(Notify::new());

        let n = Arc::new(ReplicaDiscovery {
            id: rand::random(),
            listener_port,
            socket: Self::create_multicast_socket()?,
            found_replicas: Mutex::new(HashSet::new()),
            notify: notify.clone(),
            abort_handles: AbortHandles::new(),
        });

        let n1 = n.clone();
        let n2 = n.clone();

        n.abortable_spawn(async move {
            n1.run_beacon().await.unwrap();
        });

        n.abortable_spawn(async move {
            n2.run_receiver().await.unwrap();
        });

<<<<<<< HEAD
        Ok(ReplicaDiscovery {
            state: s,
            notify,
            beacon_abort: beacon_handle,
            receiver_abort: recv_handle,
        })
=======
        Ok(AsyncObject::new(n))
>>>>>>> 81f802ab
    }

    pub async fn wait_for_activity(&self) -> HashSet<SocketAddr> {
        loop {
            self.notify.notified().await;

            let mut found = self.found_replicas.lock().await;

            if found.is_empty() {
                continue;
            }

            let ret = found.clone();
            found.clear();

            return ret;
        }
    }

    fn create_multicast_socket() -> io::Result<tokio::net::UdpSocket> {
        // Using net2 because, std::net, nor async_std::net nor tokio::net lets
        // one set reuse_address(true) before "binding" the socket.
        let sync_socket = net2::UdpBuilder::new_v4()?
            .reuse_address(true)?
            .bind((ADDR_ANY, MULTICAST_PORT))?;

        sync_socket.join_multicast_v4(&MULTICAST_ADDR, &ADDR_ANY)?;

        // This is not necessary if this is moved to async_std::net::UdpSocket,
        // but is if moved to tokio::net::UdpSocket.
        sync_socket.set_nonblocking(true)?;

<<<<<<< HEAD
        Ok(Self {
            id: rand::random(),
            listener_addr,
            socket: tokio::net::UdpSocket::from_std(sync_socket).unwrap(),
            send_mutex: Mutex::new(()),
            found_replicas: Mutex::new(HashSet::new()),
            notify,
        })
=======
        tokio::net::UdpSocket::from_std(sync_socket)
>>>>>>> 81f802ab
    }

    async fn run_beacon(&self) -> io::Result<()> {
        let multicast_endpoint = SocketAddr::new(MULTICAST_ADDR.into(), MULTICAST_PORT);

        loop {
            self.send(&self.query(), multicast_endpoint).await?;
            let delay = rand::thread_rng().gen_range(2..8);
            sleep(Duration::from_secs(delay)).await;
        }
    }

    async fn run_receiver(self: Arc<Self>) -> io::Result<()> {
        let mut recv_buffer = vec![0; 4096];

        let mut seen = LruCache::new(256);

        loop {
            let (size, addr) = self.socket.recv_from(&mut recv_buffer).await?;

            let r: Message = match bincode::deserialize(&recv_buffer[..size]) {
                Ok(r) => r,
                Err(_) => continue,
            };

            let (is_rq, id, listener_port) = match r {
                Message::ImHereYouAll { id, port } => (true, id, port),
                Message::Reply { id, port } => (false, id, port),
            };

            if id == self.id {
                continue;
            }

            if seen.get(&id).is_some() {
                continue;
            }

            if is_rq {
                self.send(&self.reply(), addr).await?;
            }

            //println!("{:?}", listener_port);

            seen.put(id, ());

            let replica_addr = SocketAddr::new(addr.ip(), listener_port);
            self.found_replicas.lock().await.insert(replica_addr);

            self.notify.notify_one();
        }
    }

    async fn send(&self, message: &Message, addr: SocketAddr) -> io::Result<()> {
        let data = bincode::serialize(&message).unwrap();
        self.socket.send_to(&data, addr).await?;
        Ok(())
    }

    fn query(&self) -> Message {
        Message::ImHereYouAll {
            id: self.id,
            port: self.listener_port,
        }
    }

    fn reply(&self) -> Message {
        Message::Reply {
            id: self.id,
            port: self.listener_port,
        }
    }
}

#[derive(Serialize, Deserialize, Debug)]
enum Message {
    ImHereYouAll { id: Id, port: u16 },
    Reply { id: Id, port: u16 },
}

impl AsyncObjectTrait for ReplicaDiscovery {
    fn abort_handles(&self) -> &AbortHandles {
        &self.abort_handles
    }
}<|MERGE_RESOLUTION|>--- conflicted
+++ resolved
@@ -57,16 +57,7 @@
             n2.run_receiver().await.unwrap();
         });
 
-<<<<<<< HEAD
-        Ok(ReplicaDiscovery {
-            state: s,
-            notify,
-            beacon_abort: beacon_handle,
-            receiver_abort: recv_handle,
-        })
-=======
         Ok(AsyncObject::new(n))
->>>>>>> 81f802ab
     }
 
     pub async fn wait_for_activity(&self) -> HashSet<SocketAddr> {
@@ -99,18 +90,7 @@
         // but is if moved to tokio::net::UdpSocket.
         sync_socket.set_nonblocking(true)?;
 
-<<<<<<< HEAD
-        Ok(Self {
-            id: rand::random(),
-            listener_addr,
-            socket: tokio::net::UdpSocket::from_std(sync_socket).unwrap(),
-            send_mutex: Mutex::new(()),
-            found_replicas: Mutex::new(HashSet::new()),
-            notify,
-        })
-=======
         tokio::net::UdpSocket::from_std(sync_socket)
->>>>>>> 81f802ab
     }
 
     async fn run_beacon(&self) -> io::Result<()> {
